ci:
  autofix_prs: false

repos:
  - repo: https://github.com/pre-commit/pre-commit-hooks
    rev: v4.3.0
    hooks:
      - id: trailing-whitespace
      - id: end-of-file-fixer
      - id: check-merge-conflict
      - id: check-case-conflict
      - id: check-json
      - id: check-toml
      - id: check-yaml
      - id: pretty-format-json
        args: [--autofix, --no-ensure-ascii, --no-sort-keys]
      - id: check-ast
      - id: debug-statements
      - id: check-docstring-first

  - repo: https://github.com/pre-commit/pygrep-hooks
    rev: v1.9.0
    hooks:
      - id: python-check-mock-methods
      - id: python-use-type-annotations
      - id: python-check-blanket-noqa

  - repo: https://github.com/asottile/yesqa
    rev: v1.4.0
    hooks:
      - id: yesqa
        additional_dependencies: &flake8_deps
          # - flake8-annotations==2.9.0
          - flake8-broken-line==0.5.0
          - flake8-bugbear==22.7.1
          - flake8-comprehensions==3.10.0
          - flake8-eradicate==1.3.0
          - flake8-quotes==3.3.1
          - flake8-simplify==0.19.3
          - flake8-tidy-imports==4.8.0
          - flake8-type-checking==2.1.2
          - flake8-typing-imports==1.12.0
          - flake8-use-fstring==1.4
          - pep8-naming==0.13.1

  - repo: https://github.com/asottile/pyupgrade
    rev: v2.37.3
    hooks:
      - id: pyupgrade
        args: [--py36-plus]

  - repo: https://github.com/hadialqattan/pycln
    rev: v2.1.1
    hooks:
      - id: pycln
        args: [--all]

  - repo: https://github.com/pycqa/isort
    rev: 5.10.1
    hooks:
      - id: isort

  - repo: https://github.com/psf/black
    rev: 22.6.0
    hooks:
      - id: black

<<<<<<< HEAD
  - repo: https://github.com/asottile/pyupgrade
    rev: v2.37.3
=======
  - repo: https://github.com/pycqa/flake8
    rev: 5.0.4
>>>>>>> 2094d081
    hooks:
      - id: flake8
        additional_dependencies: *flake8_deps<|MERGE_RESOLUTION|>--- conflicted
+++ resolved
@@ -65,13 +65,8 @@
     hooks:
       - id: black
 
-<<<<<<< HEAD
-  - repo: https://github.com/asottile/pyupgrade
-    rev: v2.37.3
-=======
   - repo: https://github.com/pycqa/flake8
     rev: 5.0.4
->>>>>>> 2094d081
     hooks:
       - id: flake8
         additional_dependencies: *flake8_deps